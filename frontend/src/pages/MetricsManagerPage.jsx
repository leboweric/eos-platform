--- conflicted
+++ resolved
@@ -59,7 +59,7 @@
     description: '',
     dataSource: '',
     calculationMethod: '',
-    visible_to_teams: []
+    visibleToTeams: []
   });
   
   const [users, setUsers] = useState([]);
@@ -241,11 +241,7 @@
   const selectAllTeams = () => {
     setFormData(prev => ({
       ...prev,
-<<<<<<< HEAD
-      visibleToTeams: teams.map(t => t.id)
-=======
-      visible_to_teams: (teams || []).map(t => t.id)
->>>>>>> 86cf7ab4
+      visibleToTeams: (teams || []).map(t => t.id)
     }));
   };
 
